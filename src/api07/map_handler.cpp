#include "api07/map_handler.hpp"
#include "http.hpp"
#include "fcgi_helpers.hpp"
#include "logger.hpp"
#include <boost/format.hpp>
#include <map>

using boost::format;
using std::string;
using std::auto_ptr;
using std::map;

#define MAX_AREA 0.25
#define MAX_NODES 50000

namespace api07 {

map_responder::map_responder(mime::type mt, bbox b, data_selection &x)
  : osm_responder(mt, x, boost::optional<bbox>(b)) {
  // create temporary tables of nodes, ways and relations which
  // are in or used by elements in the bbox
  int num_nodes = sel.select_nodes_from_bbox(b, MAX_NODES);

  // TODO: make configurable parameter?
  if (num_nodes > MAX_NODES) {
    throw http::bad_request((format("You requested too many nodes (limit is %1%). "
				    "Either request a smaller area, or use planet.osm")
			     % MAX_NODES).str());
  }
  // Short-circuit empty areas
  if (num_nodes > 0) {
    sel.select_ways_from_nodes();
    sel.select_nodes_from_way_nodes();
    sel.select_relations_from_ways();
    sel.select_relations_from_nodes();
    sel.select_relations_from_relations();
  }
}

map_responder::~map_responder() {
}

map_handler::map_handler(request &req) 
  : bounds(validate_request(request)) {
}

map_handler::map_handler(request &req, int) {
}

map_handler::~map_handler() {
}

string
map_handler::log_name() const {
  return (boost::format("map(%1%,%2%,%3%,%4%)") % bounds.minlon % bounds.minlat % bounds.maxlon % bounds.maxlat).str();
}

responder_ptr_t
map_handler::responder(data_selection &x) const {
  return responder_ptr_t(new map_responder(mime_type, bounds, x));
}

/**
 * Validates an FCGI request, returning the valid bounding box or 
 * throwing an error if there was no valid bounding box.
 */
bbox
<<<<<<< HEAD
map_handler::validate_request(request &req) {
  // check that the REQUEST_METHOD is a GET
  if (fcgi_get_env(request, "REQUEST_METHOD") != "GET") 
    throw http::method_not_allowed("Only the GET method is supported for "
				   "map requests.");

=======
map_handler::validate_request(FCGX_Request &request) {
>>>>>>> b47684f3
  string decoded = http::urldecode(get_query_string(request));
  const map<string, string> params = http::parse_params(decoded);
  map<string, string>::const_iterator itr = params.find("bbox");

  bbox bounds;
  if ((itr == params.end()) ||
      !bounds.parse(itr->second)) {
    throw http::bad_request("The parameter bbox is required, and must be "
			    "of the form min_lon,min_lat,max_lon,max_lat.");
  }

  // clip the bounding box against the world
  bounds.clip_to_world();

  // check that the bounding box is within acceptable limits. these
  // limits taken straight from the ruby map implementation.
  if (!bounds.valid()) {
    throw http::bad_request("The latitudes must be between -90 and 90, "
			    "longitudes between -180 and 180 and the "
			    "minima must be less than the maxima.");
  }

  // TODO: make configurable parameter?
  if (bounds.area() > MAX_AREA) {
    throw http::bad_request((boost::format("The maximum bbox size is %1%, and your request "
					   "was too large. Either request a smaller area, or use planet.osm")
			     % MAX_AREA).str());
  }

  return bounds;
}

} // namespace api07<|MERGE_RESOLUTION|>--- conflicted
+++ resolved
@@ -65,17 +65,8 @@
  * throwing an error if there was no valid bounding box.
  */
 bbox
-<<<<<<< HEAD
 map_handler::validate_request(request &req) {
-  // check that the REQUEST_METHOD is a GET
-  if (fcgi_get_env(request, "REQUEST_METHOD") != "GET") 
-    throw http::method_not_allowed("Only the GET method is supported for "
-				   "map requests.");
-
-=======
-map_handler::validate_request(FCGX_Request &request) {
->>>>>>> b47684f3
-  string decoded = http::urldecode(get_query_string(request));
+  string decoded = http::urldecode(get_query_string(req));
   const map<string, string> params = http::parse_params(decoded);
   map<string, string>::const_iterator itr = params.find("bbox");
 
