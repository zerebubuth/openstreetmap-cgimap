#include "cgimap/backend/staticxml/staticxml.hpp"
#include "cgimap/backend.hpp"
#include "cgimap/output_formatter.hpp"
#include "cgimap/api06/id_version.hpp"

#include <libxml/parser.h>

#include <boost/date_time/posix_time/posix_time.hpp>
#include <boost/make_shared.hpp>
#include <boost/format.hpp>
#include <boost/lexical_cast.hpp>
#include <boost/foreach.hpp>
#include <sstream>

namespace po = boost::program_options;
namespace pt = boost::posix_time;
using boost::shared_ptr;
using std::string;
using api06::id_version;

#define CACHE_SIZE (1000)

namespace {

// needed to get boost::lexical_cast<bool>(string) to work.
// see:
// http://stackoverflow.com/questions/4452136/how-do-i-use-boostlexical-cast-and-stdboolalpha-i-e-boostlexical-cast-b
struct bool_alpha {
  bool data;
  bool_alpha() {}
  bool_alpha(bool data) : data(data) {}
  operator bool() const { return data; }
  friend std::ostream &operator<<(std::ostream &out, bool_alpha b) {
    out << std::boolalpha << b.data;
    return out;
  }
  friend std::istream &operator>>(std::istream &in, bool_alpha &b) {
    in >> std::boolalpha >> b.data;
    return in;
  }
};

struct node {
  element_info m_info;
  double m_lon, m_lat;
  tags_t m_tags;
};

struct way {
  element_info m_info;
  nodes_t m_nodes;
  tags_t m_tags;
};

struct relation {
  element_info m_info;
  members_t m_members;
  tags_t m_tags;
};

struct changeset {
  changeset_info m_info;
  tags_t m_tags;
  comments_t m_comments;
};

struct database {
<<<<<<< HEAD
  std::map<id_version, node> m_nodes;
  std::map<id_version, way> m_ways;
  std::map<id_version, relation> m_relations;
=======
  std::map<osm_changeset_id_t, changeset> m_changesets;
  std::map<osm_nwr_id_t, node> m_nodes;
  std::map<osm_nwr_id_t, way> m_ways;
  std::map<osm_nwr_id_t, relation> m_relations;
>>>>>>> fdbf3e91
};

template <typename T>
T get_attribute(const char *name, size_t len, const xmlChar **attributes) {
  while (*attributes != NULL) {
    if (strncmp(((const char *)(*attributes++)), name, len) == 0) {
      return boost::lexical_cast<T>((const char *)(*attributes));
    }
    ++attributes;
  }
  throw std::runtime_error(
      (boost::format("Unable to find attribute %1%.") % name).str());
}

template <typename T>
boost::optional<T> opt_attribute(const char *name, size_t len,
                                 const xmlChar **attributes) {
  while (*attributes != NULL) {
    if (strncmp(((const char *)(*attributes++)), name, len) == 0) {
      return boost::lexical_cast<T>((const char *)(*attributes));
    }
    ++attributes;
  }
  return boost::none;
}

void parse_info(element_info &info, const xmlChar **attributes) {
  info.id = get_attribute<osm_nwr_id_t>("id", 3, attributes);
  info.version = get_attribute<osm_nwr_id_t>("version", 8, attributes);
  info.changeset = get_attribute<osm_changeset_id_t>("changeset", 10, attributes);
  info.timestamp = get_attribute<std::string>("timestamp", 10, attributes);
  info.uid = opt_attribute<osm_user_id_t>("uid", 4, attributes);
  info.display_name = opt_attribute<std::string>("user", 5, attributes);
  info.visible = get_attribute<bool_alpha>("visible", 8, attributes);
}

void parse_changeset_info(changeset_info &info, const xmlChar **attributes) {
  info.id = get_attribute<osm_changeset_id_t>("id", 3, attributes);
  info.created_at = get_attribute<std::string>("created_at", 11, attributes);
  info.closed_at = get_attribute<std::string>("closed_at", 10, attributes);
  info.uid = opt_attribute<osm_user_id_t>("uid", 4, attributes);
  info.display_name = opt_attribute<std::string>("user", 5, attributes);

  const boost::optional<double>
    min_lat = opt_attribute<double>("min_lat", 8, attributes),
    min_lon = opt_attribute<double>("min_lon", 8, attributes),
    max_lat = opt_attribute<double>("max_lat", 8, attributes),
    max_lon = opt_attribute<double>("max_lon", 8, attributes);

  if (bool(min_lat) && bool(min_lon) && bool(max_lat) &&
      bool(max_lon)) {
    info.bounding_box = bbox(*min_lat, *min_lon, *max_lat, *max_lon);
  } else {
    info.bounding_box = boost::none;
  }

  info.num_changes = get_attribute<size_t>("num_changes", 11, attributes);
  info.comments_count = 0;
}

struct xml_parser {
  xml_parser(database *db)
    : m_db(db),
      m_cur_node(NULL),
      m_cur_way(NULL),
      m_cur_rel(NULL),
      m_cur_tags(NULL),
      m_cur_changeset(NULL),
      m_in_text(false)
    {}

  static void start_element(void *ctx, const xmlChar *name,
                            const xmlChar **attributes) {
    xml_parser *parser = static_cast<xml_parser *>(ctx);

    if (strncmp((const char *)name, "node", 5) == 0) {
      node n;
      parse_info(n.m_info, attributes);
      n.m_lon = get_attribute<double>("lon", 4, attributes);
      n.m_lat = get_attribute<double>("lat", 4, attributes);
      id_version idv(n.m_info.id, n.m_info.version);
      std::pair<std::map<id_version, node>::iterator, bool> status =
          parser->m_db->m_nodes.insert(std::make_pair(idv, n));
      parser->m_cur_node = &(status.first->second);
      parser->m_cur_tags = &(parser->m_cur_node->m_tags);
      parser->m_cur_way = NULL;
      parser->m_cur_rel = NULL;
      parser->m_cur_changeset = NULL;

    } else if (strncmp((const char *)name, "way", 4) == 0) {
      way w;
      parse_info(w.m_info, attributes);
      id_version idv(w.m_info.id, w.m_info.version);
      std::pair<std::map<id_version, way>::iterator, bool> status =
          parser->m_db->m_ways.insert(std::make_pair(idv, w));
      parser->m_cur_way = &(status.first->second);
      parser->m_cur_tags = &(parser->m_cur_way->m_tags);
      parser->m_cur_node = NULL;
      parser->m_cur_rel = NULL;
      parser->m_cur_changeset = NULL;

    } else if (strncmp((const char *)name, "relation", 9) == 0) {
      relation r;
      parse_info(r.m_info, attributes);
      id_version idv(r.m_info.id, r.m_info.version);
      std::pair<std::map<id_version, relation>::iterator, bool> status =
          parser->m_db->m_relations.insert(std::make_pair(idv, r));
      parser->m_cur_rel = &(status.first->second);
      parser->m_cur_tags = &(parser->m_cur_rel->m_tags);
      parser->m_cur_node = NULL;
      parser->m_cur_way = NULL;
      parser->m_cur_changeset = NULL;

    } else if (strncmp((const char *)name, "changeset", 10) == 0) {
      changeset c;

      parse_changeset_info(c.m_info, attributes);
      std::pair<std::map<osm_changeset_id_t, changeset>::iterator, bool> status =
        parser->m_db->m_changesets.insert(std::make_pair(c.m_info.id, c));

      parser->m_cur_changeset = &(status.first->second);
      parser->m_cur_tags = &(parser->m_cur_changeset->m_tags);
      parser->m_cur_node = NULL;
      parser->m_cur_way = NULL;
      parser->m_cur_rel = NULL;

    } else if (strncmp((const char *)name, "tag", 4) == 0) {
      if (parser->m_cur_tags != NULL) {
        std::string k = get_attribute<std::string>("k", 2, attributes);
        std::string v = get_attribute<std::string>("v", 2, attributes);

        parser->m_cur_tags->push_back(std::make_pair(k, v));
      }

    } else if (strncmp((const char *)name, "nd", 3) == 0) {
      if (parser->m_cur_way != NULL) {
        parser->m_cur_way->m_nodes.push_back(
            get_attribute<osm_nwr_id_t>("ref", 4, attributes));
      }

    } else if (strncmp((const char *)name, "member", 7) == 0) {
      if (parser->m_cur_rel != NULL) {
        member_info m;
        std::string member_type =
            get_attribute<std::string>("type", 5, attributes);

        if (member_type == "node") {
          m.type = element_type_node;
        } else if (member_type == "way") {
          m.type = element_type_way;
        } else if (member_type == "relation") {
          m.type = element_type_relation;
        } else {
          throw std::runtime_error(
              (boost::format("Unknown member type `%1%'.") % member_type)
                  .str());
        }

        m.ref = get_attribute<osm_nwr_id_t>("ref", 4, attributes);
        m.role = get_attribute<std::string>("role", 5, attributes);

        parser->m_cur_rel->m_members.push_back(m);
      }
    } else if (strncmp((const char *)name, "comment", 8) == 0) {
      if (parser->m_cur_changeset != NULL) {
        parser->m_cur_changeset->m_info.comments_count += 1;

        changeset_comment_info info;
        info.author_id = get_attribute<osm_user_id_t>("uid", 4, attributes);
        info.author_display_name = get_attribute<std::string>("user", 5, attributes);
        info.created_at = get_attribute<std::string>("date", 5, attributes);
        parser->m_cur_changeset->m_comments.push_back(info);
      }
    } else if (strncmp((const char *)name, "text", 5) == 0) {
      if ((parser->m_cur_changeset != NULL) &&
          (parser->m_cur_changeset->m_comments.size() > 0)) {
        parser->m_in_text = true;
      }
    }
  }

  static void end_element(void *ctx, const xmlChar *) {
    xml_parser *parser = static_cast<xml_parser *>(ctx);
    parser->m_in_text = false;
  }

  static void characters(void *ctx, const xmlChar *str, int len) {
    xml_parser *parser = static_cast<xml_parser *>(ctx);

    if (parser->m_in_text) {
      parser->m_cur_changeset->m_comments.back().body.append((const char *)str, len);
    }
  }

  static void warning(void *, const char *, ...) {
    // TODO
  }

  static void error(void *, const char *fmt, ...) {
    char buffer[1024];
    va_list arg_ptr;
    va_start(arg_ptr, fmt);
    vsnprintf(buffer, sizeof(buffer) - 1, fmt, arg_ptr);
    va_end(arg_ptr);
    throw std::runtime_error((boost::format("XML ERROR: %1%") % buffer).str());
  }

  database *m_db;
  node *m_cur_node;
  way *m_cur_way;
  relation *m_cur_rel;
  tags_t *m_cur_tags;
  changeset *m_cur_changeset;
  bool m_in_text;
};

boost::shared_ptr<database> parse_xml(const char *filename) {
  xmlSAXHandler handler;
  memset(&handler, 0, sizeof(handler));

  handler.initialized = XML_SAX2_MAGIC;
  handler.startElement = &xml_parser::start_element;
  handler.endElement = &xml_parser::end_element;
  handler.warning = &xml_parser::warning;
  handler.error = &xml_parser::error;
  handler.characters = &xml_parser::characters;

  boost::shared_ptr<database> db = boost::make_shared<database>();
  xml_parser parser(db.get());
  int status = xmlSAXUserParseFile(&handler, &parser, filename);
  if (status != 0) {
    xmlErrorPtr err = xmlGetLastError();
    throw std::runtime_error(
        (boost::format("XML ERROR: %1%.") % err->message).str());
  }

  xmlCleanupParser();

  return db;
}

template <typename T>
void write_element(const T &, output_formatter &formatter);

template <>
inline void write_element<node>(const node &n, output_formatter &formatter) {
  formatter.write_node(n.m_info, n.m_lon, n.m_lat, n.m_tags);
}

template <>
inline void write_element<way>(const way &w, output_formatter &formatter) {
  formatter.write_way(w.m_info, w.m_nodes, w.m_tags);
}

template <>
inline void write_element<relation>(const relation &r, output_formatter &formatter) {
  formatter.write_relation(r.m_info, r.m_members, r.m_tags);
}

struct static_data_selection : public data_selection {
  explicit static_data_selection(boost::shared_ptr<database> db)
    : m_db(db)
    , m_include_changeset_comments(false) {}
  virtual ~static_data_selection() {}

  virtual void write_nodes(output_formatter &formatter) {
    write_elements<node>(m_historic_nodes, m_nodes, formatter);
  }

  virtual void write_ways(output_formatter &formatter) {
    write_elements<way>(m_historic_ways, m_ways, formatter);
  }

  virtual void write_relations(output_formatter &formatter) {
    write_elements<relation>(m_historic_relations, m_relations, formatter);
  }

  virtual void write_changesets(output_formatter &formatter,
                                const pt::ptime &now) {
    BOOST_FOREACH(osm_changeset_id_t id, m_changesets) {
      std::map<osm_changeset_id_t, changeset>::iterator itr = m_db->m_changesets.find(id);
      if (itr != m_db->m_changesets.end()) {
        const changeset &c = itr->second;
        formatter.write_changeset(
          c.m_info, c.m_tags, m_include_changeset_comments,
          c.m_comments, now);
      }
    }
  }

  virtual visibility_t check_node_visibility(osm_nwr_id_t id) {
    return check_visibility<node>(id);
  }

  virtual visibility_t check_way_visibility(osm_nwr_id_t id) {
    return check_visibility<way>(id);
  }

  virtual visibility_t check_relation_visibility(osm_nwr_id_t id) {
    return check_visibility<relation>(id);
  }

  virtual int select_nodes(const std::vector<osm_nwr_id_t> &ids) {
    return select<node>(m_nodes, ids);
  }

  virtual int select_ways(const std::vector<osm_nwr_id_t> &ids) {
    return select<way>(m_ways, ids);
  }

  virtual int select_relations(const std::vector<osm_nwr_id_t> &ids) {
    return select<relation>(m_relations, ids);
  }

  virtual int select_nodes_from_bbox(const bbox &bounds, int max_nodes) {
    typedef std::map<id_version, node> node_map_t;
    int selected = 0;
    const node_map_t::const_iterator end = m_db->m_nodes.end();
    for (node_map_t::const_iterator itr = m_db->m_nodes.begin();
         itr != end; ++itr) {
      node_map_t::const_iterator next = itr; ++next;
      const node &n = itr->second;
      if ((next == end || next->second.m_info.id != n.m_info.id) &&
          (n.m_lon >= bounds.minlon) && (n.m_lon <= bounds.maxlon) &&
          (n.m_lat >= bounds.minlat) && (n.m_lat <= bounds.maxlat) &&
          (n.m_info.visible)) {
        m_nodes.insert(n.m_info.id);
        ++selected;

        if (selected > max_nodes) {
          break;
        }
      }
    }
    return selected;
  }

  virtual void select_nodes_from_relations() {
    BOOST_FOREACH(osm_nwr_id_t id, m_relations) {
      boost::optional<const relation &> r = find_current<relation>(id);
      if (r) {
        BOOST_FOREACH(const member_info &m, r->m_members) {
          if (m.type == element_type_node) {
            m_nodes.insert(m.ref);
          }
        }
      }
    }
  }

  virtual void select_ways_from_nodes() {
    typedef std::map<id_version, way> way_map_t;
    const way_map_t::const_iterator end = m_db->m_ways.end();
    for (way_map_t::const_iterator itr = m_db->m_ways.begin();
         itr != end; ++itr) {
      way_map_t::const_iterator next = itr; ++next;
      const way &w = itr->second;
      if (next == end || next->second.m_info.id != w.m_info.id) {
        BOOST_FOREACH(osm_nwr_id_t node_id, w.m_nodes) {
          if (m_nodes.count(node_id) > 0) {
            m_ways.insert(w.m_info.id);
            break;
          }
        }
      }
    }
  }

  virtual void select_ways_from_relations() {
    BOOST_FOREACH(osm_nwr_id_t id, m_relations) {
      boost::optional<const relation &> r = find_current<relation>(id);
      if (r) {
        BOOST_FOREACH(const member_info &m, r->m_members) {
          if (m.type == element_type_way) {
            m_ways.insert(m.ref);
          }
        }
      }
    }
  }

  virtual void select_relations_from_ways() {
    typedef std::map<id_version, relation> relation_map_t;
    const relation_map_t::const_iterator end = m_db->m_relations.end();
    for (relation_map_t::const_iterator itr = m_db->m_relations.begin();
         itr != end; ++itr) {
      relation_map_t::const_iterator next = itr; ++next;
      const relation &r = itr->second;
      if (next == end || next->second.m_info.id != r.m_info.id) {
        BOOST_FOREACH(const member_info &m, r.m_members) {
          if ((m.type == element_type_way) && (m_ways.count(m.ref) > 0)) {
            m_relations.insert(r.m_info.id);
            break;
          }
        }
      }
    }
  }

  virtual void select_nodes_from_way_nodes() {
    BOOST_FOREACH(osm_nwr_id_t id, m_ways) {
      boost::optional<const way &> w = find_current<way>(id);
      if (w) {
        m_nodes.insert(w->m_nodes.begin(), w->m_nodes.end());
      }
    }
  }

  virtual void select_relations_from_nodes() {
    typedef std::map<id_version, relation> relation_map_t;
    const relation_map_t::const_iterator end = m_db->m_relations.end();
    for (relation_map_t::const_iterator itr = m_db->m_relations.begin();
         itr != end; ++itr) {
      relation_map_t::const_iterator next = itr; ++next;
      const relation &r = itr->second;
      BOOST_FOREACH(const member_info &m, r.m_members) {
        if ((m.type == element_type_node) && (m_nodes.count(m.ref) > 0)) {
          m_relations.insert(r.m_info.id);
          break;
        }
      }
    }
  }

  virtual void select_relations_from_relations() {
    std::set<osm_nwr_id_t> tmp_relations;
    typedef std::map<id_version, relation> relation_map_t;
    const relation_map_t::const_iterator end = m_db->m_relations.end();
    for (relation_map_t::const_iterator itr = m_db->m_relations.begin();
         itr != end; ++itr) {
      relation_map_t::const_iterator next = itr; ++next;
      const relation &r = itr->second;
      BOOST_FOREACH(const member_info &m, r.m_members) {
        if ((m.type == element_type_relation) &&
            (m_relations.count(m.ref) > 0)) {
          tmp_relations.insert(r.m_info.id);
          break;
        }
      }
    }
    m_relations.insert(tmp_relations.begin(), tmp_relations.end());
  }

  virtual void select_relations_members_of_relations() {
    BOOST_FOREACH(osm_nwr_id_t id, m_relations) {
      boost::optional<const relation &> r = find_current<relation>(id);
      if (r) {
        BOOST_FOREACH(const member_info &m, r->m_members) {
          if (m.type == element_type_relation) {
            m_relations.insert(m.ref);
          }
        }
      }
    }
  }

<<<<<<< HEAD
  virtual bool supports_historical_versions() {
    return true;
  }

  virtual int select_historical_nodes(const std::vector<osm_edition_t> &editions) {
    return select_historical<node>(m_historic_nodes, editions);
  }

  virtual int select_historical_ways(const std::vector<osm_edition_t> &editions) {
    return select_historical<way>(m_historic_ways, editions);
  }

  virtual int select_historical_relations(const std::vector<osm_edition_t> &editions) {
    return select_historical<relation>(m_historic_relations, editions);
  }
=======
  virtual bool supports_changesets() { return true; }

  virtual int select_changesets(const std::vector<osm_changeset_id_t> &ids) {
    int selected = 0;
    BOOST_FOREACH(osm_changeset_id_t id, ids) {
      std::map<osm_changeset_id_t, changeset>::iterator itr = m_db->m_changesets.find(id);
      if (itr != m_db->m_changesets.end()) {
        m_changesets.insert(id);
        ++selected;
      }
    }
    return selected;
  }

  virtual void select_changeset_discussions() {
    m_include_changeset_comments = true;
  }

>>>>>>> fdbf3e91

private:
  template <typename T>
  const std::map<id_version, T> &map_of() const;

  template <typename T>
  boost::optional<const T&> find_current(osm_nwr_id_t id) const {
    typedef std::map<id_version, T> element_map_t;
    id_version idv(id);
    const element_map_t &m = map_of<T>();
    if (!m.empty()) {
      typename element_map_t::const_iterator itr = m.upper_bound(idv);
      if (itr != m.begin()) {
        --itr;
        if (itr->first.id == id) {
          return itr->second;
        }
      }
    }
    return boost::none;
  }

  template <typename T>
  boost::optional<const T &> find(osm_edition_t edition) const {
    typedef std::map<id_version, T> element_map_t;
    id_version idv(edition.first, edition.second);
    const element_map_t &m = map_of<T>();
    if (!m.empty()) {
      typename element_map_t::const_iterator itr = m.find(idv);
      if (itr != m.end()) {
        return itr->second;
      }
    }
    return boost::none;
  }

  template <typename T>
  void write_elements(const std::set<osm_edition_t> &historic_ids,
                      const std::set<osm_nwr_id_t> &current_ids,
                      output_formatter &formatter) const {
    std::set<osm_edition_t> editions = historic_ids;

    BOOST_FOREACH(osm_nwr_id_t id, current_ids) {
      boost::optional<const T &> maybe = find_current<T>(id);
      if (maybe) {
        const T &t = *maybe;
        editions.insert(std::make_pair(id, t.m_info.version));
      }
    }

    BOOST_FOREACH(osm_edition_t ed, editions) {
      boost::optional<const T &> maybe = find<T>(ed);
      if (maybe) {
        const T &t = *maybe;
        write_element(t, formatter);
      }
    }
  }

  template <typename T>
  visibility_t check_visibility(osm_nwr_id_t &id) {
    boost::optional<const T &> maybe = find_current<T>(id);
    if (maybe) {
      if (maybe->m_info.visible) {
        return data_selection::exists;
      } else {
        return data_selection::deleted;
      }
    } else {
      return data_selection::non_exist;
    }
  }

  template <typename T>
  int select(std::set<osm_nwr_id_t> &found_ids,
             const std::vector<osm_nwr_id_t> select_ids) const {
    int selected = 0;
    BOOST_FOREACH(osm_nwr_id_t id, select_ids) {
      boost::optional<const T &> t = find_current<T>(id);
      if (t) {
        found_ids.insert(id);
        ++selected;
      }
    }
    return selected;
  }

  template <typename T>
  int select_historical(std::set<osm_edition_t> &found_eds,
                        const std::vector<osm_edition_t> &select_eds) const {
    int selected = 0;
    BOOST_FOREACH(osm_edition_t ed, select_eds) {
      boost::optional<const T &> t = find<T>(ed);
      if (t) {
        found_eds.insert(ed);
        ++selected;
      }
    }
    return selected;
  }

  boost::shared_ptr<database> m_db;
  std::set<osm_changeset_id_t> m_changesets;
  std::set<osm_nwr_id_t> m_nodes, m_ways, m_relations;
<<<<<<< HEAD
  std::set<osm_edition_t> m_historic_nodes, m_historic_ways, m_historic_relations;
=======
  bool m_include_changeset_comments;
>>>>>>> fdbf3e91
};

template <>
const std::map<id_version, node> &static_data_selection::map_of<node>() const {
  return m_db->m_nodes;
}

template <>
const std::map<id_version, way> &static_data_selection::map_of<way>() const {
  return m_db->m_ways;
}

template <>
const std::map<id_version, relation> &static_data_selection::map_of<relation>() const {
  return m_db->m_relations;
}

struct factory : public data_selection::factory {
  factory(const std::string &file)
    : m_database(parse_xml(file.c_str())) {}

  virtual ~factory() {}

  virtual boost::shared_ptr<data_selection> make_selection() {
    return boost::make_shared<static_data_selection>(m_database);
  }

private:
  boost::shared_ptr<database> m_database;
};

struct staticxml_backend : public backend {
  staticxml_backend()
      : m_name("staticxml"), m_options("Static XML backend options") {
    m_options.add_options()("file", po::value<string>(),
                            "file to load static OSM XML from.");
  }
  virtual ~staticxml_backend() {}

  const string &name() const { return m_name; }
  const po::options_description &options() const { return m_options; }

  shared_ptr<data_selection::factory> create(const po::variables_map &opts) {
    std::string file = opts["file"].as<std::string>();
    return boost::make_shared<factory>(file);
  }

  boost::shared_ptr<oauth::store> create_oauth_store(
    const po::variables_map &opts) {
    return boost::shared_ptr<oauth::store>();
  }

private:
  string m_name;
  po::options_description m_options;
};

} // anonymous namespace

boost::shared_ptr<backend> make_staticxml_backend() {
  return boost::make_shared<staticxml_backend>();
}<|MERGE_RESOLUTION|>--- conflicted
+++ resolved
@@ -65,16 +65,10 @@
 };
 
 struct database {
-<<<<<<< HEAD
+  std::map<osm_changeset_id_t, changeset> m_changesets;
   std::map<id_version, node> m_nodes;
   std::map<id_version, way> m_ways;
   std::map<id_version, relation> m_relations;
-=======
-  std::map<osm_changeset_id_t, changeset> m_changesets;
-  std::map<osm_nwr_id_t, node> m_nodes;
-  std::map<osm_nwr_id_t, way> m_ways;
-  std::map<osm_nwr_id_t, relation> m_relations;
->>>>>>> fdbf3e91
 };
 
 template <typename T>
@@ -531,7 +525,6 @@
     }
   }
 
-<<<<<<< HEAD
   virtual bool supports_historical_versions() {
     return true;
   }
@@ -547,7 +540,7 @@
   virtual int select_historical_relations(const std::vector<osm_edition_t> &editions) {
     return select_historical<relation>(m_historic_relations, editions);
   }
-=======
+
   virtual bool supports_changesets() { return true; }
 
   virtual int select_changesets(const std::vector<osm_changeset_id_t> &ids) {
@@ -565,8 +558,6 @@
   virtual void select_changeset_discussions() {
     m_include_changeset_comments = true;
   }
-
->>>>>>> fdbf3e91
 
 private:
   template <typename T>
@@ -671,11 +662,8 @@
   boost::shared_ptr<database> m_db;
   std::set<osm_changeset_id_t> m_changesets;
   std::set<osm_nwr_id_t> m_nodes, m_ways, m_relations;
-<<<<<<< HEAD
   std::set<osm_edition_t> m_historic_nodes, m_historic_ways, m_historic_relations;
-=======
   bool m_include_changeset_comments;
->>>>>>> fdbf3e91
 };
 
 template <>
