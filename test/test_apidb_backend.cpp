#include <iostream>
#include <fstream>
#include <stdexcept>
#include <boost/noncopyable.hpp>
#include <boost/format.hpp>
#include <boost/foreach.hpp>
#include <boost/filesystem.hpp>
#include <boost/optional/optional_io.hpp>
#include <pqxx/pqxx>

#include <sys/time.h>
#include <stdio.h>

#include "cgimap/backend/apidb/apidb.hpp"

namespace po = boost::program_options;
namespace fs = boost::filesystem;

namespace {

/**
 * test_database is a RAII object to create a unique apidb format database
 * populated with fake data to allow the apidb data selection process to
 * be tested in isolation.
 */
struct test_database : public boost::noncopyable {
  // simple error type - we distinguish this from a programming error and
  // allow the test to be skipped, as people might not have or want an
  // apidb database set up on their local machines.
  struct setup_error : public std::exception {
    setup_error(const boost::format &fmt) : m_str(fmt.str()) {}
    ~setup_error() throw() {}
    virtual const char *what() const throw() { return m_str.c_str(); }

  private:
    const std::string m_str;
  };

  // set up a unique test database.
  test_database();

  // drop the test database.
  ~test_database();

  // create table structure and fill with fake data.
  void setup();

  // run a test. func will be called once with each of a writeable and
  // readonly data selection backed by the database. the func should
  // do its own testing - the run method here is just plumbing.
  void run(boost::function<void(boost::shared_ptr<data_selection>)> func);

  // run a test. func will be called once with the OAuth store backed by
  // the database.
  void run(boost::function<void(boost::shared_ptr<oauth::store>)> func);

private:
  // create a random, and hopefully unique, database name.
  static std::string random_db_name();

  // set up the schema of the database and fill it with test data.
  static void fill_fake_data(pqxx::connection &w);

  // the name of the test database.
  std::string m_db_name;

  // factories using the test database which produce writeable and
  // read-only data selections.
  boost::shared_ptr<data_selection::factory> m_writeable_factory,
      m_readonly_factory;

  // oauth store based on the writeable connection.
  boost::shared_ptr<oauth::store> m_oauth_store;
};

/**
 * set up a test database, isolated from anything else, and fill it with
 * fake data for testing.
 */
test_database::test_database() {
  try {
    std::string db_name = random_db_name();

    pqxx::connection conn("dbname=postgres");
    pqxx::nontransaction w(conn);

    w.exec((boost::format("CREATE DATABASE %1%") % db_name).str());
    w.commit();
    m_db_name = db_name;

  } catch (const std::exception &e) {
    throw setup_error(boost::format("Unable to set up test database: %1%") %
                      e.what());

  } catch (...) {
    throw setup_error(
        boost::format("Unable to set up test database due to unknown error."));
  }
}

/**
 * set up table structure and create access resources. this isn't
 * involved with the table creation per se, so can error independently
 * and cause a rollback / table drop.
 */
void test_database::setup() {
  pqxx::connection conn((boost::format("dbname=%1%") % m_db_name).str());
  fill_fake_data(conn);

  boost::shared_ptr<backend> apidb = make_apidb_backend();

  {
    po::options_description desc = apidb->options();
    const char *argv[] = { "", "--dbname", m_db_name.c_str() };
    int argc = sizeof(argv) / sizeof(*argv);
    po::variables_map vm;
    po::store(po::parse_command_line(argc, argv, desc), vm);
    vm.notify();
    m_writeable_factory = apidb->create(vm);
    m_oauth_store = apidb->create_oauth_store(vm);
  }

  {
    po::options_description desc = apidb->options();
    const char *argv[] = { "", "--dbname", m_db_name.c_str(), "--readonly" };
    int argc = sizeof(argv) / sizeof(*argv);
    po::variables_map vm;
    po::store(po::parse_command_line(argc, argv, desc), vm);
    vm.notify();
    m_readonly_factory = apidb->create(vm);
  }
}

test_database::~test_database() {
  if (m_writeable_factory) {
    m_writeable_factory.reset();
  }
  if (m_readonly_factory) {
    m_readonly_factory.reset();
  }
  if (m_oauth_store) {
    m_oauth_store.reset();
  }

  if (!m_db_name.empty()) {
    try {
      pqxx::connection conn("dbname=postgres");
      pqxx::nontransaction w(conn);

      w.exec((boost::format("DROP DATABASE %1%") % m_db_name).str());
      w.commit();
      m_db_name.clear();

    } catch (const std::exception &e) {
      // nothing we can do here in the destructor except complain
      // loudly.
      std::cerr << "Unable to drop database: " << e.what() << std::endl;

    } catch (...) {
      std::cerr << "Unable to drop database due to unknown exception."
                << std::endl;
    }
  }
}

std::string test_database::random_db_name() {
  char name[20];

  // try to make something that has a reasonable chance of being
  // unique on this machine, in case we clash with anything else.
  unsigned int hash = (unsigned int)getpid();
  struct timeval tv;
  gettimeofday(&tv, NULL);
  hash ^= (unsigned int)((tv.tv_usec & 0xffffu) << 16);

  snprintf(name, 20, "osm_test_%08x", hash);
  return std::string(name);
}

void test_database::run(
    boost::function<void(boost::shared_ptr<data_selection>)> func) {
  try {
    func((*m_writeable_factory).make_selection());
  } catch (const std::exception &e) {
    throw std::runtime_error(
        (boost::format("%1%, in writeable selection") % e.what()).str());
  }

  try {
    func((*m_readonly_factory).make_selection());
  } catch (const std::exception &e) {
    throw std::runtime_error(
        (boost::format("%1%, in read-only selection") % e.what()).str());
  }
}

void test_database::run(
  boost::function<void(boost::shared_ptr<oauth::store>)> func) {
  if (!m_oauth_store) {
    throw std::runtime_error("OAuth store not available.");
  }

  func(m_oauth_store);
}

// reads a file of SQL statements, splits on ';' and tries to
// execute them in a transaction.
struct file_read_transactor : public pqxx::transactor<pqxx::work> {
  file_read_transactor(const std::string &filename) : m_filename(filename) {}

  void operator()(pqxx::work &w) {
    std::streamsize size = fs::file_size(m_filename);
    std::string big_query(size, '\0');
    std::ifstream in(m_filename.c_str());
    in.read(&big_query[0], size);
    if (in.fail() || (size != in.gcount())) {
      throw std::runtime_error("Unable to read input SQL file.");
    }
    w.exec(big_query);
  }

  std::string m_filename;
};

void test_database::fill_fake_data(pqxx::connection &conn) {
  conn.perform(file_read_transactor("test/structure.sql"));
  conn.perform(file_read_transactor("test/test_apidb_backend.sql"));
}

template <typename T>
void assert_equal(const T& a, const T&b, const std::string &message) {
  if (a != b) {
    throw std::runtime_error(
      (boost::format(
        "Expecting %1% to be equal, but %2% != %3%")
       % message % a % b).str());
  }
}

struct test_formatter : public output_formatter {
  struct node_t {
    node_t(const element_info &elem_, double lon_, double lat_,
           const tags_t &tags_)
      : elem(elem_), lon(lon_), lat(lat_), tags(tags_) {}

    element_info elem;
    double lon, lat;
    tags_t tags;

    inline bool operator!=(const node_t &other) const {
      return !operator==(other);
    }

    bool operator==(const node_t &other) const {
#define CMP(sym) { if ((sym) != other. sym) { return false; } }
      CMP(elem.id);
      CMP(elem.version);
      CMP(elem.changeset);
      CMP(elem.timestamp);
      CMP(elem.uid);
      CMP(elem.display_name);
      CMP(elem.visible);
      CMP(lon);
      CMP(lat);
      CMP(tags.size());
#undef CMP
      return std::equal(tags.begin(), tags.end(), other.tags.begin());
    }
  };

  std::vector<node_t> m_nodes;

  virtual ~test_formatter() {}
  mime::type mime_type() const { throw std::runtime_error("Unimplemented"); }
  void start_document(const std::string &generator) {}
  void end_document() {}
  void write_bounds(const bbox &bounds) {}
  void start_element_type(element_type type) {}
  void end_element_type(element_type type) {}
  void write_node(const element_info &elem, double lon, double lat,
                  const tags_t &tags) {
    m_nodes.push_back(node_t(elem, lon, lat, tags));
  }
  void write_way(const element_info &elem, const nodes_t &nodes,
                 const tags_t &tags) {}
  void write_relation(const element_info &elem,
                      const members_t &members, const tags_t &tags) {}
  void flush() {}

  void error(const std::exception &e) {
    throw e;
  }
  void error(const std::string &str) {
    throw std::runtime_error(str);
  }
};

std::ostream &operator<<(std::ostream &out, const test_formatter::node_t &n) {
  out << "node(element_info("
      << "id=" << n.elem.id << ", "
      << "version=" << n.elem.version << ", "
      << "changeset=" << n.elem.changeset << ", "
      << "timestamp=" << n.elem.timestamp << ", "
      << "uid=" << n.elem.uid << ", "
      << "display_name=" << n.elem.display_name << ", "
      << "visible=" << n.elem.visible << "), "
      << "lon=" << n.lon << ", "
      << "lat=" << n.lat << ", "
      << "{";
  BOOST_FOREACH(const tags_t::value_type &v, n.tags) {
    out << "\"" << v.first << "\" => \"" << v.second << "\", ";
  }
  out << "})";
}

void test_single_nodes(boost::shared_ptr<data_selection> sel) {
  if (sel->check_node_visibility(1) != data_selection::exists) {
    throw std::runtime_error("Node 1 should be visible, but isn't");
  }
  if (sel->check_node_visibility(2) != data_selection::exists) {
    throw std::runtime_error("Node 2 should be visible, but isn't");
  }

  std::vector<osm_nwr_id_t> ids;
  ids.push_back(1);
  ids.push_back(2);
  ids.push_back(3);
  ids.push_back(4);
  if (sel->select_nodes(ids) != 4) {
    throw std::runtime_error("Selecting 4 nodes failed");
  }
  if (sel->select_nodes(ids) != 0) {
    throw std::runtime_error("Re-selecting 4 nodes failed");
  }

  assert_equal<data_selection::visibility_t>(
    sel->check_node_visibility(1), data_selection::exists,
    "node 1 visibility");
  assert_equal<data_selection::visibility_t>(
    sel->check_node_visibility(2), data_selection::exists,
    "node 2 visibility");
  assert_equal<data_selection::visibility_t>(
    sel->check_node_visibility(3), data_selection::deleted,
    "node 3 visibility");
  assert_equal<data_selection::visibility_t>(
    sel->check_node_visibility(4), data_selection::exists,
    "node 4 visibility");
  assert_equal<data_selection::visibility_t>(
    sel->check_node_visibility(5), data_selection::non_exist,
    "node 5 visibility");

  test_formatter f;
  sel->write_nodes(f);
  assert_equal<size_t>(f.m_nodes.size(), 4, "number of nodes written");
  assert_equal<test_formatter::node_t>(
    test_formatter::node_t(
      element_info(1, 1, 1, "2013-11-14T02:10:00Z", 1, std::string("user_1"), true),
      0.0, 0.0,
      tags_t()
      ),
    f.m_nodes[0], "first node written");
  assert_equal<test_formatter::node_t>(
    test_formatter::node_t(
      element_info(2, 1, 1, "2013-11-14T02:10:01Z", 1, std::string("user_1"), true),
      0.1, 0.1,
      tags_t()
      ),
    f.m_nodes[1], "second node written");
  assert_equal<test_formatter::node_t>(
    test_formatter::node_t(
      element_info(3, 2, 2, "2015-03-02T18:27:00Z", 1, std::string("user_1"), false),
      0.0, 0.0,
      tags_t()
      ),
    f.m_nodes[2], "third node written");
  assert_equal<test_formatter::node_t>(
    test_formatter::node_t(
      element_info(4, 1, 4, "2015-03-02T19:25:00Z", boost::none, boost::none, true),
      0.0, 0.0,
      tags_t()
      ),
    f.m_nodes[3], "fourth (anonymous) node written");
}

void test_dup_nodes(boost::shared_ptr<data_selection> sel) {
  if (sel->check_node_visibility(1) != data_selection::exists) {
    throw std::runtime_error("Node 1 should be visible, but isn't");
  }

  std::vector<osm_nwr_id_t> ids;
  ids.push_back(1);
  ids.push_back(1);
  ids.push_back(1);
  if (sel->select_nodes(ids) != 1) {
    throw std::runtime_error("Selecting 3 duplicates of 1 node failed");
  }
  if (sel->select_nodes(ids) != 0) {
    throw std::runtime_error("Re-selecting the same node failed");
  }

  assert_equal<data_selection::visibility_t>(
    sel->check_node_visibility(1), data_selection::exists,
    "node 1 visibility");

  test_formatter f;
  sel->write_nodes(f);
  assert_equal<size_t>(f.m_nodes.size(), 1, "number of nodes written");
  assert_equal<test_formatter::node_t>(
    test_formatter::node_t(
      element_info(1, 1, 1, "2013-11-14T02:10:00Z", 1, std::string("user_1"), true),
      0.0, 0.0,
      tags_t()
      ),
    f.m_nodes[0], "first node written");
}

<<<<<<< HEAD
void test_nonce_store(boost::shared_ptr<oauth::store> store) {
  // can use a nonce
  assert_equal<bool>(true, store->use_nonce("abcdef", 0), "first use of nonce");

  // can't use it twice
  assert_equal<bool>(false, !store->use_nonce("abcdef", 0),
                     "second use of the same nonce");

  // can use the same nonce with a different timestamp
  assert_equal<bool>(true, store->use_nonce("abcdef", 1),
                     "use of nonce with a different timestamp");

  // or the same timestamp with a different nonce
  assert_equal<bool>(true, store->use_nonce("abcdeg", 0),
                     "use of nonce with a different nonce string");
=======
void test_negative_changeset_ids(boost::shared_ptr<data_selection> sel) {
  assert_equal<data_selection::visibility_t>(
    sel->check_node_visibility(6), data_selection::exists,
    "node 6 visibility");
  assert_equal<data_selection::visibility_t>(
    sel->check_node_visibility(7), data_selection::exists,
    "node 7 visibility");

  std::vector<osm_nwr_id_t> ids;
  ids.push_back(6);
  ids.push_back(7);
  if (sel->select_nodes(ids) != 2) {
    throw std::runtime_error("Selecting 2 nodes failed");
  }

  test_formatter f;
  sel->write_nodes(f);
  assert_equal<size_t>(f.m_nodes.size(), 2, "number of nodes written");
  assert_equal<test_formatter::node_t>(
    test_formatter::node_t(
      element_info(6, 1, 0, "2016-04-16T15:09:00Z", boost::none, boost::none, true),
      9.0, 9.0,
      tags_t()
      ),
    f.m_nodes[0], "first node written");
  assert_equal<test_formatter::node_t>(
    test_formatter::node_t(
      element_info(7, 1, -1, "2016-04-16T15:09:00Z", boost::none, boost::none, true),
      9.0, 9.0,
      tags_t()
      ),
    f.m_nodes[1], "second node written");
>>>>>>> 20bdb687
}

} // anonymous namespace

int main(int, char **) {
  try {
    test_database tdb;
    tdb.setup();

    tdb.run(boost::function<void(boost::shared_ptr<data_selection>)>(
        &test_single_nodes));

    tdb.run(boost::function<void(boost::shared_ptr<data_selection>)>(
        &test_dup_nodes));

<<<<<<< HEAD
    tdb.run(boost::function<void(boost::shared_ptr<oauth::store>)>(
        &test_nonce_store));
=======
    tdb.run(boost::function<void(boost::shared_ptr<data_selection>)>(
        &test_negative_changeset_ids));
>>>>>>> 20bdb687

  } catch (const test_database::setup_error &e) {
    std::cout << "Unable to set up test database: " << e.what() << std::endl;
    return 77;

  } catch (const std::exception &e) {
    std::cout << "Error: " << e.what() << std::endl;
    return 1;

  } catch (...) {
    std::cout << "Unknown exception type." << std::endl;
    return 99;
  }

  return 0;
}<|MERGE_RESOLUTION|>--- conflicted
+++ resolved
@@ -414,7 +414,6 @@
     f.m_nodes[0], "first node written");
 }
 
-<<<<<<< HEAD
 void test_nonce_store(boost::shared_ptr<oauth::store> store) {
   // can use a nonce
   assert_equal<bool>(true, store->use_nonce("abcdef", 0), "first use of nonce");
@@ -430,7 +429,8 @@
   // or the same timestamp with a different nonce
   assert_equal<bool>(true, store->use_nonce("abcdeg", 0),
                      "use of nonce with a different nonce string");
-=======
+}
+
 void test_negative_changeset_ids(boost::shared_ptr<data_selection> sel) {
   assert_equal<data_selection::visibility_t>(
     sel->check_node_visibility(6), data_selection::exists,
@@ -463,7 +463,6 @@
       tags_t()
       ),
     f.m_nodes[1], "second node written");
->>>>>>> 20bdb687
 }
 
 } // anonymous namespace
@@ -479,13 +478,11 @@
     tdb.run(boost::function<void(boost::shared_ptr<data_selection>)>(
         &test_dup_nodes));
 
-<<<<<<< HEAD
     tdb.run(boost::function<void(boost::shared_ptr<oauth::store>)>(
         &test_nonce_store));
-=======
+
     tdb.run(boost::function<void(boost::shared_ptr<data_selection>)>(
         &test_negative_changeset_ids));
->>>>>>> 20bdb687
 
   } catch (const test_database::setup_error &e) {
     std::cout << "Unable to set up test database: " << e.what() << std::endl;
