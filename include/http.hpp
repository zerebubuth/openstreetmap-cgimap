#ifndef HTTP_HPP
#define HTTP_HPP

#include <string>
#include <map>
#include <stdexcept>
#include <boost/shared_ptr.hpp>

#include "writer.hpp"
#include "zlib.hpp"
#include "output_buffer.hpp"

/**
 * Contains the generic HTTP methods and classes involved in the
 * application. CGI-specific stuff is elsewhere, but this stuff
 * should be theoretically re-usable in a non CGI context.
 */
namespace http {

  /**
   * Base class for HTTP protocol related exceptions. 
   *
   * Not directly constructable - use the derived classes instead.
   */
  class exception 
    : public std::exception {
  private:
    /// numerical status code, for more information see 
    /// http://en.wikipedia.org/wiki/List_of_HTTP_status_codes
    const unsigned int code_;

    /// the header is a short description of the code, mainly for
    /// human consumption.
    const std::string header_;

    /// specific error message, meant entirely for humans to read.
    const std::string message_;
    
  protected:
    exception(unsigned int c, const std::string &h, const std::string &m); 
    
  public:
    virtual ~exception() throw();

    unsigned int code() const;
    const std::string &header() const;
    const char *what() const throw();
  };

  /**
   * An error which has caused the current request to fail which is
   * due to an internal error or code bug. The client might try again,
   * but there is no guarantee it will work. Use only for conditions
   * which are unrecoverable.
   */
  class server_error
    : public exception {
  public:
    server_error(const std::string &message);
  };

  /**
   * The client's request is badly-formed and cannot be serviced. Used
   * mainly for parse errors, or invalid data.
   */
  class bad_request
    : public exception {
  public:
    bad_request(const std::string &message);
  };

  /**
   * The client has attempted to use an HTTP method which is not 
   * supported on the receiving URI. This is a very specific error
   * and shouldn't be used except in this context.
   */
  class method_not_allowed
    : public exception {
  public:
    method_not_allowed(const std::string &message);
  };

  /**
   * Content negotiation failed to find a matching format which
   * the server is able to return and which the client is prepared
   * to accept.
   */
  class not_acceptable
    : public exception {
  public:
    not_acceptable(const std::string &message);
  };

  /**
<<<<<<< HEAD
   * The request resource could not be found, or is not handled
   * by the server.
   */
  class not_found
    : public exception {
  public:
    not_found(const std::string &uri);
=======
   * The client has exceeded the bandwidth limit.
   */
  class bandwidth_limit_exceeded
    : public exception {
  public:
    bandwidth_limit_exceeded(const std::string &message);
>>>>>>> ae06546f
  };

  /**
   * Decodes a url-encoded string.
   */
  std::string urldecode(const std::string &s);

  /**
   * Parses a query string into a key-value map.
   *
   * The string should already have been url-decoded (i.e: no %-encoded
   * chars remain).
   */
  std::map<std::string, std::string>
  parse_params(const std::string &p);

  /*
   * HTTP Content Encodings.
   */
  class encoding {
  private:
    const std::string name_;
  public:
    encoding(const std::string &name)
      : name_(name) {};
    virtual ~encoding(void) {};
    const std::string &name(void) const {
      return name_;
    };
    virtual boost::shared_ptr<output_buffer> 
    buffer(boost::shared_ptr<output_buffer> out) {
      return out;
    }
  };

  class identity
    : public encoding 
  {
  public:
    identity(void)
      : encoding("identity") {};
  };

  class deflate
    : public encoding 
  {
  public:
    deflate(void)
      : encoding("deflate") {};
    virtual boost::shared_ptr<output_buffer>
    buffer(boost::shared_ptr<output_buffer> out) {
      return boost::shared_ptr<zlib_output_buffer>(new zlib_output_buffer(out, zlib_output_buffer::zlib));
    }
  };

  class gzip
    : public encoding 
  {
  public:
    gzip(void)
      : encoding("gzip") {};
    virtual boost::shared_ptr<output_buffer>
    buffer(boost::shared_ptr<output_buffer> out) {
      return boost::shared_ptr<zlib_output_buffer>(new zlib_output_buffer(out, zlib_output_buffer::gzip));
    }
  };

  /*
   * Parses an Accept-Encoding header and returns the chosen
   * encoding.
   */
  boost::shared_ptr<http::encoding>
  choose_encoding(const std::string &accept_encoding);
}

#endif /* HTTP_HPP */<|MERGE_RESOLUTION|>--- conflicted
+++ resolved
@@ -92,7 +92,6 @@
   };
 
   /**
-<<<<<<< HEAD
    * The request resource could not be found, or is not handled
    * by the server.
    */
@@ -100,14 +99,15 @@
     : public exception {
   public:
     not_found(const std::string &uri);
-=======
+  };
+
+  /**
    * The client has exceeded the bandwidth limit.
    */
   class bandwidth_limit_exceeded
     : public exception {
   public:
     bandwidth_limit_exceeded(const std::string &message);
->>>>>>> ae06546f
   };
 
   /**
